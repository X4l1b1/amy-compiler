--- conflicted
+++ resolved
@@ -76,21 +76,12 @@
     'QNameModule ::=  epsilon() | DOT() ~ 'Id, 
 
     'Expr ::= 'ExprMatch ~ 'ExprH 
-<<<<<<< HEAD
             | VAR() ~ 'Param ~ EQSIGN() ~ 'ExprMatch ~ SEMICOLON() ~ 'Expr // Variable definition Update
             | VAL() ~ 'Param ~ EQSIGN() ~ 'ExprMatch ~ SEMICOLON() ~ 'Expr,
             
-      
     'ExprH ::= epsilon() 
                 | SEMICOLON() ~ 'Expr 
                 | 'Id ~ EQSIGN() ~ 'ExprMatch ~ SEMICOLON() ~ 'Expr, // Variable assignation Update
-=======
-            | 'Id ~ EQSIGN() ~ 'ExprMatch ~ SEMICOLON() ~ 'Expr // Update
-            | VAL() ~ 'Param ~ EQSIGN() ~ 'ExprMatch ~ SEMICOLON() ~ 'Expr // Fix LL1 issue, but needs to be fixed as well
-            | VAR() ~ 'Param ~ EQSIGN() ~ 'ExprMatch ~ SEMICOLON() ~ 'Expr,
-    'ExprV ::= VAL() | VAR(), // Update
-    'ExprH ::= epsilon() | SEMICOLON() ~ 'Expr,
->>>>>>> 31e78572
 
     'ExprMatch ::= 'ExprOr ~ 'ExprMatchH,
     'ExprMatchH ::= epsilon() | MATCH() ~ LBRACE() ~ 'Cases ~ RBRACE(),
